--- conflicted
+++ resolved
@@ -230,18 +230,12 @@
 		}
 	}
 
-<<<<<<< HEAD
 	// Skip endpoints if we do not want entries from annotations
 	if !ignoreHostnameAnnotation {
 		hostnameList := getHostnamesFromAnnotations(ing.Annotations)
 		for _, hostname := range hostnameList {
-			endpoints = append(endpoints, endpointsForHostname(hostname, targets, ttl)...)
-		}
-=======
-	hostnameList := getHostnamesFromAnnotations(ing.Annotations)
-	for _, hostname := range hostnameList {
-		endpoints = append(endpoints, endpointsForHostname(hostname, targets, ttl, providerSpecific)...)
->>>>>>> 5fea7534
+			endpoints = append(endpoints, endpointsForHostname(hostname, targets, ttl, providerSpecific)...)
+		}
 	}
 	return endpoints
 }
